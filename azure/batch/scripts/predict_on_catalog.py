--- conflicted
+++ resolved
@@ -114,32 +114,17 @@
       'schema': {
         'version': 1,
         'type': 'zooniverse/subject_assistant',
-<<<<<<< HEAD
-        'data': {
-            'predictions': {'subject_id': ['smooth-or-featured-cd_smooth', 'smooth-or-featured-cd_featured-or-disk', 'smooth-or-featured-cd_problem']},
-            'probabilities': {'subject_id': 'probability_at_least_20pc_featured'}
-        }
-=======
         'data': { 'subject_id': ['probability_at_least_20pc_featured', [['smooth-or-featured-cd_smooth_prediction'], ['smooth-or-featured-cd_featured-or-disk_prediction'], ['smooth-or-featured-cd_problem_prediction']] ] }
->>>>>>> d072ff40
       }
       # will add the actual data under 'data' key, below
     }
 
     # check that the predictions mean what we think they mean
-<<<<<<< HEAD
-    assert label_cols[0] == 'smooth-or-featured-cd_smooth'
-    assert label_cols[1] =='smooth-or-featured-cd_featured-or-disk'
-    assert label_cols[2] == 'smooth-or-featured-cd_problem'
-    # okay, now it's safe to hardcode the values below
-    
-=======
     assert label_cols[0] == 'smooth-or-featured-cd_smooth', 'column label 0 is not "smooth-or-featured-cd_smooth" label'
     assert label_cols[1] == 'smooth-or-featured-cd_featured-or-disk', 'column label 1 is not "smooth-or-featured-cd_featured-or-disk" label'
     assert label_cols[2] == 'smooth-or-featured-cd_problem', 'column label 2 is not "smooth-or-featured-cd_problem" label'
     # okay, now it's safe to hardcode the values below
 
->>>>>>> d072ff40
     # only derive each galaxies smooth or features question right now for simplicity of metric
     # i.e. we're trying to figure out if this galaxy is interesting or not for human volunteers
     # if it's not featured it's not interesting so we can use this metric to decide to show it to volunteers
@@ -149,12 +134,8 @@
     smooth_or_featured_featured_index = 1
 
     # upper bound of volunteers answering for a feature, i.e. no more than e.g. 20% of volunteers select the answer (here, featured)
-<<<<<<< HEAD
-    featured_upper_bound = 0.2
-=======
     # allow this value to be set via the ENV variable with a fallback setting (0.2) that can be changed in code as needed.
     featured_upper_bound = float(os.environ.get('GZ_FEATURED_UPPER_BOUND', 0.2))
->>>>>>> d072ff40
 
     # currently, probability volunteers would give featured vote fraction below 20%
     probability_volunteers_say_featured_below_bound = odds_answer_below_bounds(predictions,
@@ -170,66 +151,12 @@
 
     # output the probability data as subject_id: probability volunteers say featured above bound (rounded to 4dp)
     # note - no longer a percentage probability
-<<<<<<< HEAD
-    probability_data = {id_str[n]: round(probability_volunteers_say_featured_above_bound[n], 4) for n in range(len(predictions))}
-=======
     probability_data = [ np.round(probability_volunteers_say_featured_above_bound[n], 4) for n in range(len(predictions)) ]
->>>>>>> d072ff40
 
     # also record the predictions themselves, for debugging and subject tracking
     # any probabilities can be derived from the predictions post-hoc if needed
     # predictions[n, :3] slices out predictions for the nth galaxy and the 0 to 2nd questions i.e. smooth/featured/problem
     # (could generalise to e.g. smooth_or_featured_start_and_end_indices[0]:smooth_or_featured_start_and_end_indices[0]+1], but overcomplicated I think)
-<<<<<<< HEAD
-    prediction_data = {id_str[n]: np.round(predictions[n, :3], decimals=3).tolist() for n in range(len(predictions))}
-
-    # add the prediction data to the output data dict
-    output_data['data'] = {'predictions': prediction_data, 'probabilities': probability_data}
-    with open(save_loc, 'w') as out_file:
-        json.dump(output_data, out_file)
-
-
-def test_save_predictions_to_json():
-
-    # predictions = np.random.rand(20, 3) * 100 + 1
-
-    # some real predictions for Cosmic Dawn
-    predictions = np.array([[92.65231323,  3.26797128, 25.24700928],
-       [93.7562027 ,  3.7324903 , 33.72304916],
-       [82.39868164,  6.23918152, 20.55649376],
-       [73.68450928,  8.03439522, 20.93917465],
-       [76.07131958,  6.40088654, 29.8066597 ],
-       [54.40034485, 12.83099937, 13.50455379],
-       [90.39558411,  5.74498463, 40.09345245],
-       [44.36257935, 21.92322922, 14.49137306],
-       [57.88036728, 10.58429527, 14.5579319 ],
-       [15.32801437, 23.56198311,  7.74940348],
-       [76.99712372,  5.80586195, 47.61122131],
-       [80.41983795,  4.59404898, 42.60891342],
-       [91.29488373,  5.62464571, 37.56932831],
-       [17.39572906, 34.65762711,  8.72911072],  # this is index 14, likely to be featured
-       [54.37077332, 20.0857563 , 18.13856125],
-       [33.16508484,  7.55197144, 15.04645443],
-       [ 5.2865777 ,  2.25175548, 26.42889023],
-       [ 5.95480394,  2.10367179, 38.06949234],
-       [77.01819611,  5.05003738, 25.69354248],
-       [81.80924988,  5.31926441, 21.41218758]])
-
-    id_strs = [str(x) for x in range(20)]
-    label_cols = ['smooth-or-featured-cd_smooth', 'smooth-or-featured-cd_featured-or-disk', 'smooth-or-featured-cd_problem']
-    save_loc = 'temp.json'
-
-    save_predictions_to_json(predictions, id_strs, label_cols, save_loc)
-
-    with open('temp.json', 'r') as f:
-        saved_preds = json.load(f)
-    # print(saved_preds)
-
-    assert saved_preds['data']['predictions']['14'] == [54.371, 20.086, 18.139]
-    assert saved_preds['data']['probabilities']['14'] > 0.5
-
-
-=======
     prediction_data = [ np.round(predictions[n, :3], decimals=3).tolist() for n in range(len(predictions)) ]
 
     # add the prediction data to the output data dict
@@ -237,7 +164,6 @@
     with open(save_loc, 'w') as out_file:
         json.dump(output_data, out_file)
 
->>>>>>> d072ff40
 # note - this is pretty much a copy of zoobot code, it might be possible to just import it
 def predict(catalog: pd.DataFrame, model: pl.LightningModule, n_samples: int, label_cols: List, save_loc: str, datamodule_kwargs, trainer_kwargs):
     # extract the uniq image identifiers
@@ -403,38 +329,6 @@
     # print('Variances: ', variances)
 
 
-<<<<<<< HEAD
-def odds_answer_below_bounds(predictions: np.ndarray,  question_indices: List[int], answer_index: int, bound) -> np.ndarray:
-    """
-    Calculate the predicted odds that the galaxy would have an infinite-volunteer vote fraction no higher than `bound'
-    (for a given question and answer)
-
-    e.g. the predicted odds that an infinite number of volunteers would answer `smooth' to `smooth or featured' less than 20% of the time
-
-    (If you want the odds above bounds, just do 1 - this)
-
-    ("predicted infinite-volunteer vote fraction" is the intuitive way to say "the value drawn from the dirichlet distribution")
-
-    Args:
-        predictions (np.ndarray): Dirichlet concentrations of shape (n_galaxies, n_answers)
-        question_indices (List[int]): Start and end column index of the question's answers (e.g. [0, 2] for smooth or featured)
-        answer_index (int): Column index of the answer (e.g. 0 for smooth)
-        bound (float, optional): highest allowed infinite-volunter vote fraction. Defaults to 0.2.
-
-    Returns:
-        np.ndarray: predicted odds that the galaxy would have an infinite-volunteer vote fraction no higher than `bound', shape (batch)
-    """
-    concentrations_q = predictions[:, question_indices[0]:question_indices[1]+1]
-    concentrations_a = predictions[:, answer_index]
-    # dirichlet of this or not this is equivalent to beta distribution with concentrations (this, sum_of_not_this)
-    concentrations_not_a = concentrations_q.sum(axis=1) - concentrations_a
-    # concentrations_a and concentrations_not_a have shape (batch)
-    return beta(a=concentrations_a, b=concentrations_not_a).cdf(bound)  # will broadcast
-
-    # NB: we can actually test this
-    # samples_of_a = beta(a=concentrations_a, b=concentrations_not_a).rvs((1000, len(predictions)))  # will broadcast
-    # print(np.mean(samples_of_a < bound, axis=0))  # should be similar to .cdf(bound) above
-=======
 def test_save_predictions_to_json():
 
     # predictions = np.random.rand(20, 3) * 100 + 1
@@ -477,7 +371,6 @@
     finally:
       # cleanup the test file artefact
       os.unlink(save_loc)
->>>>>>> d072ff40
 
 
 def test_predictions_to_bounds():
